"""This is the module for manipulating grid files containing one or more field cuts from TICRA Tools, GRASP and CHAMP
"""

import numpy
from graspfile import numpy_utilities as nu


class GraspField:
    """Object holding a single dataset from a Grasp field on grid output file (``*.grd``)

    The field is held in a complex numpy array of shape ``(grid_n_x, grid_n_y, field_components)``
    where ``grid_n_x`` and ``grid_n_y`` set the number of points in the grid and ``field_components`` is the
    number of field components"""

    # This layout of array should mean that the polarisation components for a point
    # are contiguous memory, allowing rapid calculation of stokes parameters, etc.

    def __init__(self):
        # initialize storage variables
        self.beam_center = [0.0, 0.0]
        """list: Beam center in [x,y] form"""

        # Grid parameters
        self.grid_min_x = 0.0
        """float: Minimum extent of grid in 1st dimension"""

        self.grid_min_y = 0.0
        """float: Minimum extent of grid in 2nd dimension"""

        self.grid_max_x = 0.0
        """float: Maximum extent of grid in 1st dimension"""

        self.grid_max_y = 0.0
        """float: Maximum extent of grid in 2nd dimension"""

        self.grid_n_x = 0
        """int: Number of points in grid in 1st dimension"""

        self.grid_n_y = 0
        """int: Number of points in grid in 2nd dimension"""

        self.grid_step_x = 0.0
        """float: step size of grid in 1st dimension"""

        self.grid_step_y = 0.0
        """float: step size of grid in 2nd dimension"""

        self.k_limit = 0  # Is grid sparse (0=filled, 1=sparse)
        """int: defines whether grid is filled or sparse
            * 0: filled
            * 1: sparse"""

        self.field_components = 0
        """Number of field components in grid.

            Equivalent to the GRASP Grid file's ``ncomp``.
            ``2`` for far fields, ``3`` for near fields."""

        self.field = None
        """numpy.ndarray: the array of complex field components.
            the field object is numpy array of shape ``(grid_n_x, grid_n_y, field_components)``"""

    def read(self, f, field_components):
        """Reads the Grasp dataset from the file object passed in.  This assumes that
        it is being called from the graspGrid classes read(f) method, so that
        the file object is already at the start of the record"""

        # find the grid physical extents
        line = f.readline().split()
        self.grid_min_x = float(line[0])
        self.grid_min_y = float(line[1])
        self.grid_max_x = float(line[2])
        self.grid_max_y = float(line[3])
        self.field_components = field_components

        # find the number of points in the grid
        line = f.readline().split()
        self.grid_n_x = int(line[0])
        self.grid_n_y = int(line[1])
        self.k_limit = int(line[2])

        self.grid_step_x = (self.grid_max_x - self.grid_min_x) / (self.grid_n_x - 1)
        self.grid_step_y = (self.grid_max_y - self.grid_min_y) / (self.grid_n_y - 1)

        # We can now initialise the numpy arrays to hold the field data
        self.field = numpy.zeros(shape=(self.grid_n_x, self.grid_n_y, self.field_components), dtype=numpy.complex)

        for j in range(self.grid_n_y):
            # If k_limit is 1 then rows of grid are sparse (i.e. limited length)
            # read the limits from each line before reading in data
            if self.k_limit == 1:
                line = f.readline().split()
                i_s = int(line[0]) - 1
                i_e = i_s + int(line[1])
            else:
                i_s = 0
                i_e = self.grid_n_x

            # Read in the data
            for i in range(i_s, i_e):
                line = f.readline().split()
                if self.field_components == 2:
                    self.field[j, i, 0] = complex(float(line[0]), float(line[1]))
                    self.field[j, i, 1] = complex(float(line[2]), float(line[3]))
                else:
                    self.field[j, i, 0] = complex(float(line[0]), float(line[1]))
                    self.field[j, i, 1] = complex(float(line[2]), float(line[3]))
                    self.field[j, i, 2] = complex(float(line[4]), float(line[5]))

        return 0

    def index_radial_dist(self, i, j):
        """Return radial distance from the beam center to an element of the field.

        Useful for calculating the integrated power in a beam within a certain radius."""
        pos_x = self.grid_min_x + self.grid_step_x * i
        pos_y = self.grid_min_y + self.grid_step_y * j

        off_x = pos_x - self.beam_center[0]
        off_y = pos_y - self.beam_center[1]

        return numpy.sqrt(off_x ** 2 + off_y ** 2)

<<<<<<< HEAD
    def get_grid_mesh(self):
=======
    @property
    def positions(self):
>>>>>>> ef9a3eaf
        """Return meshed grids of the x and y positions of each point in the field"""
        return numpy.meshgrid(numpy.linspace(self.grid_min_x, self.grid_max_x, self.grid_n_x),
                              numpy.linspace(self.grid_min_y, self.grid_max_y, self.grid_n_y))

<<<<<<< HEAD
    def get_grid_pos(self):
        """Return 1d arrays of the position values in the field."""
        x_vals = numpy.linspace(self.grid_min_x, self.grid_max_x, self.grid_n_x)
        y_vals = numpy.linspace(self.grid_min_y, self.grid_max_y, self.grid_n_y)
        return x_vals, y_vals

    def get_grid_radius(self, center=None):
        """Return an array holding the radii of each point from the beam centre"""
        grid_x, grid_y = self.get_grid_mesh()
=======
    def radius_grid(self, center=None):
        """Return an array holding the radii of each point from the beam centre.

        Args:
            center: tuple holding coordinates of the center to calculate the radius from

        Returns:
            numpy.ndarray: numpy array with same shape as the field grid holding the radii.
        """
        grid_x, grid_y = self.positions
>>>>>>> ef9a3eaf

        if center is None:
            center = self.beam_center

        return numpy.sqrt((grid_x - center[0]) ** 2 + (grid_y - center[1]) ** 2)

    def get_value(self, x_pos, y_pos):
        """Return the value of the field at an x and y position. Finds the closest value to the requested x and y and
        returns the value.

        Arguments:
            x_pos float: x position of the value in the grid.
            y_pos float: y position of the value in the grid.

        Returns:
            field value numpy.array: array containing the complex field components at (x_pos, y_pos)"""
        x_vals, y_vals = self.get_grid_pos()
        nx = nu.find_nearest_idx(x_vals, x_pos)
        ny = nu.find_nearest_idx(y_vals, y_pos)

        return self.field[nx, ny,:]

    def rotate_polarization(self, angle=45.0):
        """Rotate the basis of the polarization by <angle>. Will only work on linear polarization types

        ***TODO: Implement checks for polarization type***

        Args:
            angle: angle in degrees to rotate the polarization basis by.

        Returns:
            nothing.
        """
        ang = numpy.deg2rad(angle)
        output0 = self.field[:, :, 0] * numpy.cos(ang) - self.field[:, :, 1] * numpy.sin(ang)
        output1 = self.field[:, :, 1] * numpy.cos(ang) + self.field[:, :, 0] * numpy.sin(ang)
        self.field[:, :, 0] = output0
        self.field[:, :, 1] = output1


# The main file object class
class GraspGrid:
    """Object holding the data in contained in a general Grasp grid field output"""

    def __init__(self):
        """Create empty variables or lists of attributes for holding data for each dataset"""
        # Text Header
        self.header = []
        """list of str: List of lines in the header section of the file"""

        # File Type parameters
        self.ktype = 1
        """int: type of file format.

        Always ``1`` for TICRA Tools files."""

        self.nset = 0
        """int: number of grids in file."""

        self.polarization = 0
        """int: type of field components.

        Equivalent to the GRASP Grid file's ``icomp``.

        Values signify the following polarization definitions
            * `1`: Linear E_theta and E_phi.
            * `2`: Right hand and left hand circular (Erhc and Elhc).
            * `3`: Linear Eco and Ecx (Ludwig's third definition).
            * `4`: Linear along major and minor axes of the polarisation ellipse, Emaj and Emin.
            * `5`: XPD fields: E_theta/E_phi and E_phi/E_theta.
            * `6`: XPD fields: Erhc/Elhc and Elhc/Erhc.
            * `7`: XPD fields: Eco/Ecx and Ecx/Eco.
            * `8`: XPD fields: Emaj/Emin and Emin/Emaj.
            * `9`: Total power \\|E\\| and Erhc=Elhc."""

        self.field_components = 0
        """int: number of field components.

        Equivalent to the GRASP Grid file's ``ncomp``.
        ``2`` for far fields, ``3`` for near fields."""

        self.igrid = 0
        """int: grid type.

        Type of field grid.
        * `1` : uv-grid: (X; Y ) = (u; v) where u and v are the two first coordinates of the unit vector to the field
                point. Hence, r^ = u; v; p = √(1 − u² − v²) where u and v are related to the spherical angles by
                u = sin θ cos φ; v = sin θ sin φ.
        * `4` : Elevation over azimuth: (X; Y )=(Az,El), where Az and El define the direction to the field point by
                r^ = − sin Az cos El; sin El; cos Az cos El.
        * `5` : Elevation and azimuth: (X; Y )=(Az,El), where Az and El define the direction to the field point through
                the relations Az = -θ cos φ; El = θ sin φ to the spherical angles θ and φ.
        * `6` : Azimuth over elevation: (X; Y )= (Az, El), where Az and El define the direction to the field point by
                r^ = − sin Az; cos Az sin El; cos Az cos El.
        * `7` : θφ-grid: (X; Y ) = (φ; θ), where θ and φ are the spherical angles of the direction to the field point.
        * `9` : Azimuth over elevation, EDX definition: (X; Y )=(Az,El), where Az and El define the direction to the
                field point by r^ = sin Az cos El; sin El; cos Az cos El.
        * `10` : Elevation over azimuth, EDX definition: (X; Y )= (Az, El), where Az and El define the direction to the
                field point by r^ = sin Az; cos Az sin El; cos Az cos El.
        """

        self.freqs = []
        """list: List of frequencies in units of ``freq_unit``"""

        self.freq_unit = ""
        """str: The unit that the frequencies are given in."""

        self.fields = []
        """list of (:obj:`GraspField`): List of individual fields in file,"""

        self.beam_centers = []
        """list: list of beam centers for individual fields in the file."""

    def read(self, fi):
        """Reads GRASP output grid files from file object and fills a number of variables
        and numpy arrays with the data"""

        # Loop over initial lines before "++++" getting text
        self.header = []

        while 1:
            line = fi.readline()
            if line[0:4] == "++++":
                break
            else:
                self.header.append(line)

        # Parse the header to get the frequency information
        for (l, line) in enumerate(self.header):
            term, arg, res = line.partition(":")
            if term.strip() == "FREQUENCY":
                # This works for TICRA GRASP version before TICRA Tools
                first, arg, rest = res.partition(":")
                if first.strip() == "start_frequency":
                    # print rest
                    # We have a frequency range
                    start, stop, num_freq = rest.rsplit(",")
                    self.freqs = numpy.linspace(float(start.split()[0]), float(stop.split()[0]), int(num_freq))
                else:
                    # We probably have a list of frequencies
                    # print res
                    freq_strs = res.rsplit("'")
                    freqs = []
                    for f in freq_strs:
                        freqs.append(float(f.split()[0]))
                    self.freqs = numpy.array(freqs)
                break
            elif term.strip().split()[0] == "FREQUENCIES":
                # This works for TICRA Tools versions > 19.0
                #
                # If the frequency list is long, it may spread over more than one line
                self.freq_unit = term.strip().split()[1].strip("[]")

                freq_str_list = "  ".join(self.header[l + 1:]).split()
                freqs = []
                for f in freq_str_list:
                    freqs.append(float(f))
                self.freqs = numpy.array(freqs)

        # We've now got through the header text and are ready to read the general
        # field type parameters
        self.ktype = int(fi.readline())
        line = fi.readline().split()
        self.nset = int(line[0])
        self.polarization = int(line[1])
        self.field_components = int(line[2])
        self.igrid = int(line[3])

        self.beam_centers = []
        for i in range(self.nset):
            line = fi.readline().split()
            self.beam_centers.append([int(line[0]), int(line[1])])

        # field type parameters are now understood
        # we now start reading the individual fields
        for i in range(self.nset):
            dataset = GraspField()
            dataset.beamCenter = self.beam_centers[i]
            dataset.read(fi, self.field_components)
            self.fields.append(dataset)

    def rotate_polarization(self, angle=45.0):
        """Rotate the polarization basis for each field in the GraspGrid"""
        for f in self.fields:
            f.rotate_polarization(angle)<|MERGE_RESOLUTION|>--- conflicted
+++ resolved
@@ -2,7 +2,6 @@
 """
 
 import numpy
-from graspfile import numpy_utilities as nu
 
 
 class GraspField:
@@ -121,27 +120,12 @@
 
         return numpy.sqrt(off_x ** 2 + off_y ** 2)
 
-<<<<<<< HEAD
-    def get_grid_mesh(self):
-=======
     @property
     def positions(self):
->>>>>>> ef9a3eaf
         """Return meshed grids of the x and y positions of each point in the field"""
         return numpy.meshgrid(numpy.linspace(self.grid_min_x, self.grid_max_x, self.grid_n_x),
                               numpy.linspace(self.grid_min_y, self.grid_max_y, self.grid_n_y))
 
-<<<<<<< HEAD
-    def get_grid_pos(self):
-        """Return 1d arrays of the position values in the field."""
-        x_vals = numpy.linspace(self.grid_min_x, self.grid_max_x, self.grid_n_x)
-        y_vals = numpy.linspace(self.grid_min_y, self.grid_max_y, self.grid_n_y)
-        return x_vals, y_vals
-
-    def get_grid_radius(self, center=None):
-        """Return an array holding the radii of each point from the beam centre"""
-        grid_x, grid_y = self.get_grid_mesh()
-=======
     def radius_grid(self, center=None):
         """Return an array holding the radii of each point from the beam centre.
 
@@ -152,28 +136,11 @@
             numpy.ndarray: numpy array with same shape as the field grid holding the radii.
         """
         grid_x, grid_y = self.positions
->>>>>>> ef9a3eaf
 
         if center is None:
             center = self.beam_center
 
         return numpy.sqrt((grid_x - center[0]) ** 2 + (grid_y - center[1]) ** 2)
-
-    def get_value(self, x_pos, y_pos):
-        """Return the value of the field at an x and y position. Finds the closest value to the requested x and y and
-        returns the value.
-
-        Arguments:
-            x_pos float: x position of the value in the grid.
-            y_pos float: y position of the value in the grid.
-
-        Returns:
-            field value numpy.array: array containing the complex field components at (x_pos, y_pos)"""
-        x_vals, y_vals = self.get_grid_pos()
-        nx = nu.find_nearest_idx(x_vals, x_pos)
-        ny = nu.find_nearest_idx(y_vals, y_pos)
-
-        return self.field[nx, ny,:]
 
     def rotate_polarization(self, angle=45.0):
         """Rotate the basis of the polarization by <angle>. Will only work on linear polarization types
@@ -306,7 +273,7 @@
                 # If the frequency list is long, it may spread over more than one line
                 self.freq_unit = term.strip().split()[1].strip("[]")
 
-                freq_str_list = "  ".join(self.header[l + 1:]).split()
+                freq_str_list = "  ".join(self.header[l+1:]).split()
                 freqs = []
                 for f in freq_str_list:
                     freqs.append(float(f))
